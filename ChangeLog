* 1.9.3
	* New features:
		- User can input binary data via ssdb-cli(2016-02-24)
		- Add ip_filter relative commands(2016-02-17)
<<<<<<< HEAD
		- CLI comands with nagios output format
=======
	* Bug fixes:
		- Fix ttl not be deleted when deleting the only one key with ttl in the db, issue#885(2016-03-02)
		- Fix bug when connecting to multi masters, the slave saves only one master's status(2016-03-01)
>>>>>>> 80a9bcfa
* 1.9.2
	* New features:
		- Binlog capacity can be set in config file(2016-01-14)
		- Provide zfix command to repair broken zset(2015-12-02)
		- Supports specifying slaveof.host in ssdb.conf(2015-11-23)
		- Do not allow flushdb when replication is in use(2015-11-16)
		- Provide server side flushdb(2015-09-17)
		- The slave will flush db when receive copy_begin(2015-07-28)
	* Incompatible changes:
		- Will not support db size for redis clients(2015-08-07)
	* Bug fixes:
		- Fix Logger bug on multi-threads(2016-01-25)
		- Fix bug when ssdb-cli is soft linked(2016-01-25)
		- Fix zclear infinite loop when data is broken(2015-12-02)
		- Fix setbit crash on very big offset(2015-11-17)
		- Fix Jedis zadd() score in scientific notation(2015-10-22)
* 1.9.1
	* Incompatible changes:
		- zrank/zrrank return not_found(prev is error) if member not exists(2015-07-16)
		- PHP API zrank/zrrank return null(prev is false) if member not exists(2015-07-16)
* 1.9.0
	* New features:
		- Update MAX_PACKET_SIZE to 128MB(2015-04-28)
		- Process most read commands in reader threads, not main thread(2015-04-28)
		- Add bitcount command, which is similar to Redis's bitcount(2015-04-15)
		- Add zpop_front, zpop_back command(2015-04-01)
		- Support static library build for iOS(2015-03-26)
		- Update options.max_open_files default value to 500(2015-03-15)
		- Add version command(2015-03-10)
		- Add rkeys command(2015-02-15)
	* Bug fixes:
		- Fix replication status display error(2015-04-09)
* 1.8.1
	* Bug fixes:
		- Fix ttl bug(https://github.com/ideawu/ssdb/issues/628)(2015-03-14)
* 1.8.0
	* New features:
		- Support SSDB style keys command through redis-cli(2014-12-08)
		- Replication supports AUTH(2014-12-01)
		- Sync qset operations(2014-11-05)
		- Add dbsize command(2014-11-02)
		- Include sync clients' stats in info(2014-11-02)
		- Refactor codes, separate into: libutil, libnet, libssdb(2014-11-02)
	* Bug fixes:
		- Fix bug when process dump and sync140 command with redis-cli(2015-01-27)
* 1.7.0.1
	* New features:
		- Sync qset operations(2014-11-05)
		- *incr commands return error if value cannot be converted to integer(2014-10-24)
		- Include replication/sync stats in info(2014-10-23)
		- Add set_key_range, get_key_range(for KV) command(2014-10-22)
		- Add qset/lset command(sync won't work), rewrite Response(2014-10-19)
* 1.7.0.0
	* New features:
		- export(ssdb-cli) command supports -i(interactive) option(2014-10-16)
		- ssdb-cli performance improved(2014-10-11)
		- Add export, import commands in ssdb-cli(2014-10-11)
		- Add qtrim_front, qtrim_back commands(2014-10-11)
		- ssdb-dump support auth(2014-10-10)
		- Add max_open_files config, default is 100(2014-10-08)
		- Add auth command(2014-09-20)
		- Enable qpop multi elements at a time(2014-09-16)
	* Incompatible changes:
		- Rewrite hexmem, this affects log messages(2014-10-10)
* 1.6.8.8
	* New features:
		- Add hrlist, zrlist, qrlist commands(2014-07-27)
		- Add string/bit operations: getbit, setbit, bitcount, strlen, substr(getrange)(2014-06-07)
		- Put multi_*get commands to execute in worker thread(2014-06-17)
	* Incompatible changes:
		- Delete expireation info when deleting key(2014-06-28)
		- Inlucde links, total_calls in info cmd's reply(2014-06-17)
		- Rename redis_getrange command to getrange(2014-07-27)
	* Bug fixes:
		- Fix ssdb-bench bug on del bench(2014-08-21)
		- Return entrire string when substr's params are ommitted(2014-07-27)
		- Fix key expiration/ttl bug(2014-07-02)
		- Fix zRangeByScore(redis) bug(2014-06-28)

* 1.6.8.7
	* New features:
		- Add string/bit operations: getbit, setbit, bitcount, strlen, substr(getrange)(2014-06-07)
		- Add expire command(2014-05-28)
		- Add ttl command(2014-05-26)
		- Add `flushdb list`(2014-05-22)
		- Support Android build
		- Add sync speed limit

* 1.6.8.6 (2014-03-29)
	* New features:
		- Reduce round trip time for single request(2014-04-04)
		- Add zcount, zsum, zavg, zRemRangeByScore, zRemRangeByRank commands(2014-04-06)
		- Update redis-import.php to use Redis SCAN command if available(2014-04-07)
		- qpush/qpush_* accept multiple values(2014-04-13)
		- Don't push all expiration keys in memory, use less memory(2014-05-03)
		- Provide an option to disable binlog(2014-05-03)
		- Add hgetall command(2014-05-03)
		- Fix memory issue on cache_size larger than 2048(2014-05-12);
	* Incompatible changes:
		- qpush returns the length of the queue/list after the push operations(2014-04-10)
		- zrscan returns keys with score equal to score_start if key_start is ommit, previously it only returns keys with scores less than score_start(2014-04-23)
	* Bug fixes:
		- Redesign network flow, support very large batch commands
		- Fix bug on ssdb-dump that lose data, print out error message(2014-04-05)

* 1.6.8.5 (2014-03-05)
	* New features:
		- Add qslice(lrange), qget(lindex, lget) commands.
		- Add getset, setnx commands.
	* Incompatible changes:
		- Queue/List data will be replicated(sync) to slaves.
	* Bug fixes:
		- Fix ssdb::Client::connect() possible memory leak
		- Fix ttl overflow bug
		- Fix nodejs api bug on binary data(2014-03-27)
<|MERGE_RESOLUTION|>--- conflicted
+++ resolved
@@ -2,13 +2,10 @@
 	* New features:
 		- User can input binary data via ssdb-cli(2016-02-24)
 		- Add ip_filter relative commands(2016-02-17)
-<<<<<<< HEAD
 		- CLI comands with nagios output format
-=======
 	* Bug fixes:
 		- Fix ttl not be deleted when deleting the only one key with ttl in the db, issue#885(2016-03-02)
 		- Fix bug when connecting to multi masters, the slave saves only one master's status(2016-03-01)
->>>>>>> 80a9bcfa
 * 1.9.2
 	* New features:
 		- Binlog capacity can be set in config file(2016-01-14)
